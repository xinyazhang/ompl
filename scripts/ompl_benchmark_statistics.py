#!/usr/bin/env python

######################################################################
# Software License Agreement (BSD License)
#
#  Copyright (c) 2010, Rice University
#  All rights reserved.
#
#  Redistribution and use in source and binary forms, with or without
#  modification, are permitted provided that the following conditions
#  are met:
#
#   * Redistributions of source code must retain the above copyright
#     notice, this list of conditions and the following disclaimer.
#   * Redistributions in binary form must reproduce the above
#     copyright notice, this list of conditions and the following
#     disclaimer in the documentation and/or other materials provided
#     with the distribution.
#   * Neither the name of the Rice University nor the names of its
#     contributors may be used to endorse or promote products derived
#     from this software without specific prior written permission.
#
#  THIS SOFTWARE IS PROVIDED BY THE COPYRIGHT HOLDERS AND CONTRIBUTORS
#  "AS IS" AND ANY EXPRESS OR IMPLIED WARRANTIES, INCLUDING, BUT NOT
#  LIMITED TO, THE IMPLIED WARRANTIES OF MERCHANTABILITY AND FITNESS
#  FOR A PARTICULAR PURPOSE ARE DISCLAIMED. IN NO EVENT SHALL THE
#  COPYRIGHT OWNER OR CONTRIBUTORS BE LIABLE FOR ANY DIRECT, INDIRECT,
#  INCIDENTAL, SPECIAL, EXEMPLARY, OR CONSEQUENTIAL DAMAGES (INCLUDING,
#  BUT NOT LIMITED TO, PROCUREMENT OF SUBSTITUTE GOODS OR SERVICES;
#  LOSS OF USE, DATA, OR PROFITS; OR BUSINESS INTERRUPTION) HOWEVER
#  CAUSED AND ON ANY THEORY OF LIABILITY, WHETHER IN CONTRACT, STRICT
#  LIABILITY, OR TORT (INCLUDING NEGLIGENCE OR OTHERWISE) ARISING IN
#  ANY WAY OUT OF THE USE OF THIS SOFTWARE, EVEN IF ADVISED OF THE
#  POSSIBILITY OF SUCH DAMAGE.
######################################################################

# Author: Mark Moll, Ioan Sucan, Luis G. Torres

from sys import argv, exit
from os.path import basename, splitext
import sqlite3
import datetime
import matplotlib
matplotlib.use('pdf')
from matplotlib import __version__ as matplotlibversion
from matplotlib.backends.backend_pdf import PdfPages
import matplotlib.pyplot as plt
import numpy as np
from math import floor
from optparse import OptionParser, OptionGroup

# Given a text line, split it into tokens (by space) and return the token
# at the desired index. Additionally, test that some expected tokens exist.
# Return None if they do not.
def readLogValue(filevar, desired_token_index, expected_tokens) :
    start_pos = filevar.tell()
    tokens = filevar.readline().split()
    for token_index in expected_tokens:
        if not tokens[token_index] == expected_tokens[token_index]:
            # undo the read, if we failed to parse.
            filevar.seek(start_pos)
            return None
    return tokens[desired_token_index]

def readOptionalLogValue(filevar, desired_token_index, expected_tokens = {}) :
    return readLogValue(filevar, desired_token_index, expected_tokens)

def readRequiredLogValue(name, filevar, desired_token_index, expected_tokens = {}) :
    result = readLogValue(filevar, desired_token_index, expected_tokens)
    if result == None:
        raise Exception("Unable to read " + name)
    return result

def ensurePrefix(line, prefix):
    if not line.startswith(prefix):
        raise Exception("Expected prefix " + prefix + " was not found")
    return line

def readOptionalMultilineValue(filevar):
    start_pos = filevar.tell()
    line = filevar.readline()
    if not line.startswith("<<<|"):
        filevar.seek(start_pos)
        return None
    value = ''
    line = filevar.readline()
    while not line.startswith('|>>>'):
        value = value + line
        line = filevar.readline()
        if line == None:
            raise Exception("Expected token |>>> missing")
    return value

def readRequiredMultilineValue(filevar):
    ensurePrefix(filevar.readline(), "<<<|")
    value = ''
    line = filevar.readline()
    while not line.startswith('|>>>'):
        value = value + line
        line = filevar.readline()
        if line == None:
            raise Exception("Expected token |>>> missing")
    return value


def readBenchmarkLog(dbname, filenames, moveitformat):
    """Parse benchmark log files and store the parsed data in a sqlite3 database."""

    conn = sqlite3.connect(dbname)
    c = conn.cursor()
    c.execute('PRAGMA FOREIGN_KEYS = ON')

    # create all tables if they don't already exist
    c.executescript("""CREATE TABLE IF NOT EXISTS experiments
        (id INTEGER PRIMARY KEY AUTOINCREMENT, name VARCHAR(512),
        totaltime REAL, timelimit REAL, memorylimit REAL, runcount INTEGER,
        version VARCHAR(128), hostname VARCHAR(1024), cpuinfo TEXT,
        date DATETIME, seed INTEGER, setup TEXT);
        CREATE TABLE IF NOT EXISTS plannerConfigs
        (id INTEGER PRIMARY KEY AUTOINCREMENT,
        name VARCHAR(512) NOT NULL, settings TEXT);
        CREATE TABLE IF NOT EXISTS enums
        (name VARCHAR(512), value INTEGER, description TEXT,
        PRIMARY KEY (name, value));
        CREATE TABLE IF NOT EXISTS runs
        (id INTEGER PRIMARY KEY AUTOINCREMENT, experimentid INTEGER, plannerid INTEGER,
        FOREIGN KEY (experimentid) REFERENCES experiments(id) ON DELETE CASCADE,
        FOREIGN KEY (plannerid) REFERENCES plannerConfigs(id) ON DELETE CASCADE);
        CREATE TABLE IF NOT EXISTS progress
        (runid INTEGER, time REAL, PRIMARY KEY (runid, time),
        FOREIGN KEY (runid) REFERENCES runs(id) ON DELETE CASCADE)""")

    for filename in filenames:
        print('Processing ' + filename)
        logfile = open(filename,'r')
        start_pos = logfile.tell()
        libname = readOptionalLogValue(logfile, 0, {1 : "version"})
        if libname == None:
            libname = "OMPL"
        logfile.seek(start_pos)
        version = readOptionalLogValue(logfile, -1, {1 : "version"})
        if version == None:
            # set the version number to make Planner Arena happy
            version = "0.0.0"
        version = ' '.join([libname, version])
        expname = readRequiredLogValue("experiment name", logfile, -1, {0 : "Experiment"})
        hostname = readRequiredLogValue("hostname", logfile, -1, {0 : "Running"})
        date = ' '.join(ensurePrefix(logfile.readline(), "Starting").split()[2:])
        if moveitformat:
            expsetup = readRequiredLogValue("goal name", logfile, -1, {0: "Goal", 1: "name"})
            cpuinfo = None
            rseed = 0
            timelimit = float(readRequiredLogValue("time limit", logfile, 0, {-3 : "seconds", -2 : "per", -1 : "run"}))
            memorylimit = 0
        else:
            expsetup = readRequiredMultilineValue(logfile)
            cpuinfo = readOptionalMultilineValue(logfile)
            rseed = int(readRequiredLogValue("random seed", logfile, 0, {-2 : "random", -1 : "seed"}))
            timelimit = float(readRequiredLogValue("time limit", logfile, 0, {-3 : "seconds", -2 : "per", -1 : "run"}))
            memorylimit = float(readRequiredLogValue("memory limit", logfile, 0, {-3 : "MB", -2 : "per", -1 : "run"}))
        nrrunsOrNone = readOptionalLogValue(logfile, 0, {-3 : "runs", -2 : "per", -1 : "planner"})
        nrruns = -1
        if nrrunsOrNone != None:
            nrruns = int(nrrunsOrNone)
        totaltime = float(readRequiredLogValue("total time", logfile, 0, {-3 : "collect", -2 : "the", -1 : "data"}))
        numEnums = 0
        numEnumsOrNone = readOptionalLogValue(logfile, 0, {-2 : "enum"})
        if numEnumsOrNone != None:
            numEnums = int(numEnumsOrNone)
        for i in range(numEnums):
            enum = logfile.readline()[:-1].split('|')
            c.execute('SELECT * FROM enums WHERE name IS "%s"' % enum[0])
            if c.fetchone() == None:
                for j in range(len(enum)-1):
                    c.execute('INSERT INTO enums VALUES (?,?,?)',
                        (enum[0],j,enum[j+1]))
        c.execute('INSERT INTO experiments VALUES (?,?,?,?,?,?,?,?,?,?,?,?)',
              (None, expname, totaltime, timelimit, memorylimit, nrruns,
              version, hostname, cpuinfo, date, rseed, expsetup) )
        experimentId = c.lastrowid
        numPlanners = int(readRequiredLogValue("planner count", logfile, 0, {-1 : "planners"}))
        for i in range(numPlanners):
            plannerName = logfile.readline()[:-1]
            print('Parsing data for ' + plannerName)

            # read common data for planner
            numCommon = int(logfile.readline().split()[0])
            settings = ''
            for j in range(numCommon):
                settings = settings + logfile.readline() + ';'

            # find planner id
            c.execute('SELECT id FROM plannerConfigs WHERE (name=? AND settings=?)',
                (plannerName, settings,))
            p = c.fetchone()
            if p==None:
                c.execute('INSERT INTO plannerConfigs VALUES (?,?,?)',
                    (None, plannerName, settings,))
                plannerId = c.lastrowid
            else:
                plannerId = p[0]

            # get current column names
            c.execute('PRAGMA table_info(runs)')
            columnNames = [col[1] for col in c.fetchall()]

            # read properties and add columns as necessary
            numProperties = int(logfile.readline().split()[0])
            propertyNames = ['experimentid', 'plannerid']
            for j in range(numProperties):
                field = logfile.readline().split()
                propertyType = field[-1]
                propertyName = '_'.join(field[:-1])
                if propertyName not in columnNames:
                    c.execute('ALTER TABLE runs ADD %s %s' % (propertyName, propertyType))
                propertyNames.append(propertyName)
            # read measurements
            insertFmtStr = 'INSERT INTO runs (' + ','.join(propertyNames) + \
                ') VALUES (' + ','.join('?'*len(propertyNames)) + ')'
            numRuns = int(logfile.readline().split()[0])
            runIds = []
            for j in range(numRuns):
                values = tuple([experimentId, plannerId] + \
                    [None if len(x) == 0 or x == 'nan' or x == 'inf' else x
                    for x in logfile.readline().split('; ')[:-1]])
                c.execute(insertFmtStr, values)
                # extract primary key of each run row so we can reference them
                # in the planner progress data table if needed
                runIds.append(c.lastrowid)

            nextLine = logfile.readline().strip()

            # read planner progress data if it's supplied
            if nextLine != '.':
                # get current column names
                c.execute('PRAGMA table_info(progress)')
                columnNames = [col[1] for col in c.fetchall()]

                # read progress properties and add columns as necesary
                numProgressProperties = int(nextLine.split()[0])
                progressPropertyNames = ['runid']
                for i in range(numProgressProperties):
                    field = logfile.readline().split()
                    progressPropertyType = field[-1]
                    progressPropertyName = "_".join(field[:-1])
                    if progressPropertyName not in columnNames:
                        c.execute('ALTER TABLE progress ADD %s %s' %
                            (progressPropertyName, progressPropertyType))
                    progressPropertyNames.append(progressPropertyName)
                # read progress measurements
                insertFmtStr = 'INSERT INTO progress (' + \
                    ','.join(progressPropertyNames) + ') VALUES (' + \
                    ','.join('?'*len(progressPropertyNames)) + ')'
                numRuns = int(logfile.readline().split()[0])
                for j in range(numRuns):
                    dataSeries = logfile.readline().split(';')[:-1]
                    for dataSample in dataSeries:
                        values = tuple([runIds[j]] + \
                            [None if len(x) == 0 or x == 'nan' or x == 'inf' else x
                            for x in dataSample.split(',')[:-1]])
                        try:
                            c.execute(insertFmtStr, values)
                        except sqlite3.IntegrityError:
                            print('Ignoring duplicate progress data. Consider increasing ompl::tools::Benchmark::Request::timeBetweenUpdates.')
                            pass

                logfile.readline()
        logfile.close()
    conn.commit()
    c.close()

def plotAttribute(cur, planners, attribute, typename):
    """Create a plot for a particular attribute. It will include data for
    all planners that have data for this attribute."""
    labels = []
    measurements = []
    nanCounts = []
    if typename == 'ENUM':
        cur.execute('SELECT description FROM enums where name IS "%s"' % attribute)
        descriptions = [ t[0] for t in cur.fetchall() ]
        numValues = len(descriptions)
    for planner in planners:
        cur.execute('SELECT %s FROM runs WHERE plannerid = %s AND %s IS NOT NULL' \
            % (attribute, planner[0], attribute))
        measurement = [ t[0] for t in cur.fetchall() if t[0] != None ]
        if len(measurement) > 0:
            cur.execute('SELECT count(*) FROM runs WHERE plannerid = %s AND %s IS NULL' \
                % (planner[0], attribute))
            nanCounts.append(cur.fetchone()[0])
            labels.append(planner[1])
            if typename == 'ENUM':
                scale = 100. / len(measurement)
                measurements.append([measurement.count(i)*scale for i in range(numValues)])
            else:
                measurements.append(measurement)

    if len(measurements)==0:
        print('Skipping "%s": no available measurements' % attribute)
        return

    plt.clf()
    ax = plt.gca()
    if typename == 'ENUM':
        width = .5
        measurements = np.transpose(np.vstack(measurements))
        colsum = np.sum(measurements, axis=1)
        rows = np.where(colsum != 0)[0]
        heights = np.zeros((1,measurements.shape[1]))
        ind = range(measurements.shape[1])
        legend_labels = []
        for i in rows:
            plt.bar(ind, measurements[i], width, bottom=heights[0],
                color=matplotlib.cm.hot(int(floor(i*256/numValues))),
                label=descriptions[i])
            heights = heights + measurements[i]
        xtickNames = plt.xticks([x+width/2. for x in ind], labels, rotation=30)
        ax.set_ylabel(attribute.replace('_',' ') + ' (%)')
        box = ax.get_position()
        ax.set_position([box.x0, box.y0, box.width * 0.8, box.height])
        props = matplotlib.font_manager.FontProperties()
        props.set_size('small')
        ax.legend(loc='center left', bbox_to_anchor=(1, 0.5), prop = props)
    elif typename == 'BOOLEAN':
        width = .5
        measurementsPercentage = [sum(m) * 100. / len(m) for m in measurements]
        ind = range(len(measurements))
        plt.bar(ind, measurementsPercentage, width)
        xtickNames = plt.xticks([x + width / 2. for x in ind], labels, rotation=30)
        ax.set_ylabel(attribute.replace('_',' ') + ' (%)')
    else:
        if int(matplotlibversion.split('.')[0])<1:
            plt.boxplot(measurements, notch=0, sym='k+', vert=1, whis=1.5)
        else:
            plt.boxplot(measurements, notch=0, sym='k+', vert=1, whis=1.5, bootstrap=1000)
        ax.set_ylabel(attribute.replace('_',' '))
        xtickNames = plt.setp(ax,xticklabels=labels)
        plt.setp(xtickNames, rotation=25)
    ax.set_xlabel('Motion planning algorithm')
    ax.yaxis.grid(True, linestyle='-', which='major', color='lightgrey', alpha=0.5)
    if max(nanCounts)>0:
        maxy = max([max(y) for y in measurements])
        for i in range(len(labels)):
            x = i+width/2 if typename=='BOOLEAN' else i+1
            ax.text(x, .95*maxy, str(nanCounts[i]), horizontalalignment='center', size='small')
    plt.show()

def plotProgressAttribute(cur, planners, attribute):
    """Plot data for a single planner progress attribute. Will create an
average time-plot with error bars of the attribute over all runs for
each planner."""

    import numpy.ma as ma

    plt.clf()
    ax = plt.gca()
    ax.set_xlabel('time (s)')
    ax.set_ylabel(attribute.replace('_',' '))
    plannerNames = []
    for planner in planners:
        cur.execute("""SELECT count(progress.%s) FROM progress INNER JOIN runs
            ON progress.runid = runs.id AND runs.plannerid=%s
            AND progress.%s IS NOT NULL""" \
            % (attribute, planner[0], attribute))
        if cur.fetchone()[0] > 0:
            plannerNames.append(planner[1])
            cur.execute("""SELECT DISTINCT progress.runid FROM progress INNER JOIN runs
            WHERE progress.runid=runs.id AND runs.plannerid=?""", (planner[0],))
            runids = [t[0] for t in cur.fetchall()]
            timeTable = []
            dataTable = []
            for r in runids:
                # Select data for given run
                cur.execute('SELECT time, %s FROM progress WHERE runid = %s ORDER BY time' % (attribute,r))
                (time, data) = zip(*(cur.fetchall()))
                timeTable.append(time)
                dataTable.append(data)
            # It's conceivable that the sampling process may have
            # generated more samples for one run than another; in this
            # case, truncate all data series to length of shortest
            # one.
            fewestSamples = min(len(time[:]) for time in timeTable)
            times = np.array(timeTable[0][:fewestSamples])
            dataArrays = np.array([data[:fewestSamples] for data in dataTable])
            filteredData = ma.masked_array(dataArrays, np.equal(dataArrays, None), dtype=float)

            means = np.mean(filteredData, axis=0)
            stddevs = np.std(filteredData, axis=0, ddof=1)

            # plot average with error bars
            plt.errorbar(times, means, yerr=2*stddevs, errorevery=max(1, len(times) // 20))
            ax.legend(plannerNames)
    if len(plannerNames)>0:
        plt.show()
    else:
        plt.clf()

def plotStatistics(dbname, fname):
    """Create a PDF file with box plots for all attributes."""
    print("Generating plots...")
    conn = sqlite3.connect(dbname)
    c = conn.cursor()
    c.execute('PRAGMA FOREIGN_KEYS = ON')
    c.execute('SELECT id, name FROM plannerConfigs')
    planners = [(t[0],t[1].replace('geometric_','').replace('control_',''))
        for t in c.fetchall()]
    c.execute('PRAGMA table_info(runs)')
    colInfo = c.fetchall()[3:]

    pp = PdfPages(fname)
    for col in colInfo:
        if col[2] == 'BOOLEAN' or col[2] == 'ENUM' or \
           col[2] == 'INTEGER' or col[2] == 'REAL':
           plotAttribute(c, planners, col[1], col[2])
           pp.savefig(plt.gcf())

    c.execute('PRAGMA table_info(progress)')
    colInfo = c.fetchall()[2:]
    for col in colInfo:
        plotProgressAttribute(c, planners, col[1])
        pp.savefig(plt.gcf())
    plt.clf()

    pagey = 0.9
    pagex = 0.06
    c.execute("""SELECT id, name, timelimit, memorylimit FROM experiments""")
    experiments = c.fetchall()
    for experiment in experiments:
        c.execute("""SELECT count(*) FROM runs WHERE runs.experimentid = %d
            GROUP BY runs.plannerid""" % experiment[0])
        numRuns = [run[0] for run in c.fetchall()]
        numRuns = numRuns[0] if len(set(numRuns)) == 1 else ','.join(numRuns)

        plt.figtext(pagex, pagey, 'Experiment "%s"' % experiment[1])
        plt.figtext(pagex, pagey-0.05, 'Number of averaged runs: %d' % numRuns)
        plt.figtext(pagex, pagey-0.10, "Time limit per run: %g seconds" % experiment[2])
        plt.figtext(pagex, pagey-0.15, "Memory limit per run: %g MB" % experiment[3])
        pagey -= 0.22
    plt.show()
    pp.savefig(plt.gcf())
    pp.close()

def saveAsMysql(dbname, mysqldump):
    # See http://stackoverflow.com/questions/1067060/perl-to-python
    import re
    print("Saving as MySQL dump file...")

    conn = sqlite3.connect(dbname)
    mysqldump = open(mysqldump,'w')

    # make sure all tables are dropped in an order that keepd foreign keys valid
    c = conn.cursor()
    c.execute("SELECT name FROM sqlite_master WHERE type='table'")
    table_names = [ str(t[0]) for t in c.fetchall() ]
    c.close()
    last = ['experiments', 'planner_configs']
    for table in table_names:
        if table.startswith("sqlite"):
            continue
        if not table in last:
            mysqldump.write("DROP TABLE IF EXISTS `%s`;\n" % table)
    for table in last:
        if table in table_names:
            mysqldump.write("DROP TABLE IF EXISTS `%s`;\n" % table)

    for line in conn.iterdump():
        process = False
        for nope in ('BEGIN TRANSACTION','COMMIT',
            'sqlite_sequence','CREATE UNIQUE INDEX', 'CREATE VIEW'):
            if nope in line: break
        else:
            process = True
        if not process: continue
        line = re.sub(r"[\n\r\t ]+", " ", line)
        m = re.search('CREATE TABLE ([a-zA-Z0-9_]*)(.*)', line)
        if m:
            name, sub = m.groups()
            sub = sub.replace('"','`')
            line = '''CREATE TABLE IF NOT EXISTS %(name)s%(sub)s'''
            line = line % dict(name=name, sub=sub)
            # make sure we use an engine that supports foreign keys
            line = line.rstrip("\n\t ;") + " ENGINE = InnoDB;\n"
        else:
            m = re.search('INSERT INTO "([a-zA-Z0-9_]*)"(.*)', line)
            if m:
                line = 'INSERT INTO %s%s\n' % m.groups()
                line = line.replace('"', r'\"')
                line = line.replace('"', "'")

        line = re.sub(r"([^'])'t'(.)", "\\1THIS_IS_TRUE\\2", line)
        line = line.replace('THIS_IS_TRUE', '1')
        line = re.sub(r"([^'])'f'(.)", "\\1THIS_IS_FALSE\\2", line)
        line = line.replace('THIS_IS_FALSE', '0')
        line = line.replace('AUTOINCREMENT', 'AUTO_INCREMENT')
        mysqldump.write(line)
    mysqldump.close()

def computeViews(dbname, moveitformat):
    conn = sqlite3.connect(dbname)
    c = conn.cursor()
    c.execute('PRAGMA FOREIGN_KEYS = ON')
<<<<<<< HEAD
    s0 = """SELECT plannerid, plannerConfigs.name AS plannerName, experimentid, solved, time AS total_time
        FROM plannerConfigs INNER JOIN experiments INNER JOIN runs
        ON plannerConfigs.id=runs.plannerid AND experiments.id=runs.experimentid"""
=======
    c.execute('PRAGMA table_info(runs)')
    if moveitformat:
        s0 = """SELECT plannerid, plannerConfigs.name AS plannerName, experimentid, solved, total_time
            FROM plannerConfigs INNER JOIN experiments INNER JOIN runs
            ON plannerConfigs.id=runs.plannerid AND experiments.id=runs.experimentid"""
    # kinodynamic paths cannot be simplified (or least not easily),
    # so simplification_time may not exist as a database column
    elif 'simplification_time' in [col[1] for col in c.fetchall()]:
        s0 = """SELECT plannerid, plannerConfigs.name AS plannerName, experimentid, solved, time + simplification_time AS total_time
            FROM plannerConfigs INNER JOIN experiments INNER JOIN runs
            ON plannerConfigs.id=runs.plannerid AND experiments.id=runs.experimentid"""
    else:
        s0 = """SELECT plannerid, plannerConfigs.name AS plannerName, experimentid, solved, time AS total_time
            FROM plannerConfigs INNER JOIN experiments INNER JOIN runs
            ON plannerConfigs.id=runs.plannerid AND experiments.id=runs.experimentid"""
>>>>>>> 133007e0
    s1 = """SELECT plannerid, plannerName, experimentid, AVG(solved) AS avg_solved, AVG(total_time) AS avg_total_time
        FROM (%s) GROUP BY plannerid, experimentid""" % s0
    s2 = """SELECT plannerid, experimentid, MIN(avg_solved) AS avg_solved, avg_total_time
        FROM (%s) GROUP BY plannerName, experimentid ORDER BY avg_solved DESC, avg_total_time ASC""" % s1
    c.execute('DROP VIEW IF EXISTS bestPlannerConfigsPerExperiment')
    c.execute('CREATE VIEW IF NOT EXISTS bestPlannerConfigsPerExperiment AS %s' % s2)

    s1 = """SELECT plannerid, plannerName, AVG(solved) AS avg_solved, AVG(total_time) AS avg_total_time
        FROM (%s) GROUP BY plannerid""" % s0
    s2 = """SELECT plannerid, MIN(avg_solved) AS avg_solved, avg_total_time
        FROM (%s) GROUP BY plannerName ORDER BY avg_solved DESC, avg_total_time ASC""" % s1
    c.execute('DROP VIEW IF EXISTS bestPlannerConfigs')
    c.execute('CREATE VIEW IF NOT EXISTS bestPlannerConfigs AS %s' % s2)

    conn.commit()
    c.close()

if __name__ == "__main__":
    usage = """%prog [options] [<benchmark.log> ...]"""
    parser = OptionParser(usage)
    parser.add_option("-d", "--database", dest="dbname", default="benchmark.db",
        help="Filename of benchmark database [default: %default]")
    parser.add_option("-v", "--view", action="store_true", dest="view", default=False,
        help="Compute the views for best planner configurations")
    parser.add_option("-p", "--plot", dest="plot", default=None,
        help="Create a PDF of plots")
    parser.add_option("-m", "--mysql", dest="mysqldb", default=None,
        help="Save SQLite3 database as a MySQL dump file")
    parser.add_option("--moveit", action="store_true", dest="moveit", default=False,
        help="Log files are produced by MoveIt!")
    (options, args) = parser.parse_args()

    if len(args)>0:
        readBenchmarkLog(options.dbname, args, options.moveit)
        # If we update the database, we recompute the views as well
        options.view = True

    if options.view:
        computeViews(options.dbname, options.moveit)

    if options.plot:
        plotStatistics(options.dbname, options.plot)

    if options.mysqldb:
        saveAsMysql(options.dbname, options.mysqldb)<|MERGE_RESOLUTION|>--- conflicted
+++ resolved
@@ -498,11 +498,6 @@
     conn = sqlite3.connect(dbname)
     c = conn.cursor()
     c.execute('PRAGMA FOREIGN_KEYS = ON')
-<<<<<<< HEAD
-    s0 = """SELECT plannerid, plannerConfigs.name AS plannerName, experimentid, solved, time AS total_time
-        FROM plannerConfigs INNER JOIN experiments INNER JOIN runs
-        ON plannerConfigs.id=runs.plannerid AND experiments.id=runs.experimentid"""
-=======
     c.execute('PRAGMA table_info(runs)')
     if moveitformat:
         s0 = """SELECT plannerid, plannerConfigs.name AS plannerName, experimentid, solved, total_time
@@ -518,7 +513,6 @@
         s0 = """SELECT plannerid, plannerConfigs.name AS plannerName, experimentid, solved, time AS total_time
             FROM plannerConfigs INNER JOIN experiments INNER JOIN runs
             ON plannerConfigs.id=runs.plannerid AND experiments.id=runs.experimentid"""
->>>>>>> 133007e0
     s1 = """SELECT plannerid, plannerName, experimentid, AVG(solved) AS avg_solved, AVG(total_time) AS avg_total_time
         FROM (%s) GROUP BY plannerid, experimentid""" % s0
     s2 = """SELECT plannerid, experimentid, MIN(avg_solved) AS avg_solved, avg_total_time

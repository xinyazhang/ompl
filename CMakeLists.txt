cmake_minimum_required(VERSION 2.8)
project(ompl CXX C)

<<<<<<< HEAD
set(OMPL_CMAKE_UTIL_DIR "${CMAKE_CURRENT_SOURCE_DIR}/CMakeModules"
    CACHE FILEPATH "Path to directory with auxiliary CMake scripts for OMPL")
set(OMPL_INCLUDE_DIR "${CMAKE_CURRENT_SOURCE_DIR}/src")
set(OMPL_DEMO_INSTALL_DIR share/ompl/demos
    CACHE STRING "Relative path to directory where demos will be installed")
set(OMPL_DOC_INSTALL_DIR share/ompl/doc
    CACHE STRING "Relative path to directory where documentation will be installed")


include_directories("${OMPL_INCLUDE_DIR}")

=======
>>>>>>> f80e5610
# set the default build type
if (NOT CMAKE_BUILD_TYPE)
    set(CMAKE_BUILD_TYPE Release)
endif()

# This shouldn't be necessary, but there has been trouble
# with MSVC being set off, but MSVCXX ON.
if(MSVC OR MSVC90 OR MSVC10)
    set(MSVC ON)
endif (MSVC OR MSVC90 OR MSVC10)

set(CMAKE_MODULE_PATH "${CMAKE_CURRENT_SOURCE_DIR}/CMakeModules")
include(CompilerSettings)
include(OMPLVersion)
include(OMPLUtils)

set(EXECUTABLE_OUTPUT_PATH ${PROJECT_BINARY_DIR}/bin)
set(LIBRARY_OUTPUT_PATH ${PROJECT_BINARY_DIR}/lib)

set(OMPL_CMAKE_UTIL_DIR "${CMAKE_CURRENT_SOURCE_DIR}/CMakeModules"
    CACHE FILEPATH "Path to directory with auxiliary CMake scripts for OMPL")
set(OMPL_INCLUDE_DIR "${CMAKE_CURRENT_SOURCE_DIR}/src")
set(OMPL_DEMO_INSTALL_DIR "share/ompl${OMPL_INSTALL_SUFFIX}/demos"
    CACHE STRING "Relative path to directory where demos will be installed")
set(OMPL_DOC_INSTALL_DIR "share/ompl${OMPL_INSTALL_SUFFIX}/doc"
    CACHE STRING "Relative path to directory where documentation will be installed")

include_directories("${OMPL_INCLUDE_DIR}")


if(MSVC)
    add_definitions(-DBOOST_ALL_NO_LIB)
    add_definitions(-DBOOST_PROGRAM_OPTIONS_DYN_LINK)
endif(MSVC)
if(IS_ICPC)
    set(Boost_USE_STATIC_LIBS ON CACHE STRING "Use statically linked Boost libraries")
else(IS_ICPC)
    # Ensure dynamic linking with boost unit_test_framework
    add_definitions(-DBOOST_TEST_DYN_LINK)
endif(IS_ICPC)

find_package(Boost COMPONENTS date_time thread serialization filesystem system program_options unit_test_framework REQUIRED)
include_directories(${Boost_INCLUDE_DIR})

find_package(Boost COMPONENTS odeint QUIET)
if (NOT ${Boost_VERSION} LESS 104400)
  option(OMPL_ODESOLVER "Enable OMPL ODE solver classes" ON)
  if(NOT Boost_ODEINT_FOUND)
    # Include bundled version of boost::odeint if it isn't installed natively
    set(ODEINT_INCLUDE_DIR "${CMAKE_CURRENT_SOURCE_DIR}/src/external")
    include_directories("${ODEINT_INCLUDE_DIR}")
  endif()
else()
  option(OMPL_ODESOLVER "Enable OMPL ODE solver classes" OFF)
endif()

enable_testing()

# ODE is only needed for Open Dynamics Engine bindings
find_package(OpenDE QUIET)
set(OMPL_EXTENSION_OPENDE ${OPENDE_FOUND})
if (OPENDE_FOUND)
  add_definitions(${OPENDE_DEFINITIONS})
  include_directories(${OPENDE_INCLUDE_DIR})
endif()

<<<<<<< HEAD
include(UseTriangle)
include_directories(${TRIANGLE_INCLUDE_DIR})


include(OMPLVersion)
include(OMPLUtils)

set(EXECUTABLE_OUTPUT_PATH ${PROJECT_BINARY_DIR}/bin)
set(LIBRARY_OUTPUT_PATH ${PROJECT_BINARY_DIR}/lib)

#add_subdirectory(triangle)

=======
>>>>>>> f80e5610
add_subdirectory(src)
add_subdirectory(py-bindings)
add_subdirectory(tests)
add_subdirectory(demos)
add_subdirectory(scripts)
add_subdirectory(doc)

if (NOT MSVC)
  set(PKG_NAME "ompl")
  set(PKG_DESC "The Open Motion Planning Library")
  set(PKG_OMPL_LIBS "-lompl")
  set(pkg_conf_file "${CMAKE_CURRENT_SOURCE_DIR}/CMakeModules/ompl.pc")
  configure_file("${pkg_conf_file}.in" "${pkg_conf_file}" @ONLY)
  install(FILES ${pkg_conf_file} DESTINATION lib/pkgconfig/
    COMPONENT pkgconfig RENAME "ompl${OMPL_INSTALL_SUFFIX}.pc")

  install(FILES "${CMAKE_CURRENT_SOURCE_DIR}/doc/dox/FindOMPL.cmake"
    DESTINATION "share/ompl${OMPL_INSTALL_SUFFIX}"
    RENAME ompl-config.cmake)
  if (NOT ${CMAKE_VERSION} VERSION_LESS 2.8.6)
    include(WriteBasicConfigVersionFile)
    write_basic_config_version_file(
      ${CMAKE_CURRENT_BINARY_DIR}/ompl-config-version.cmake
      VERSION ${OMPL_VERSION} COMPATIBILITY SameMajorVersion)
    install(FILES ${CMAKE_CURRENT_BINARY_DIR}/ompl-config-version.cmake
      DESTINATION "share/ompl${OMPL_INSTALL_SUFFIX}")
  endif()
endif()

# uninstall target
configure_file(
  "${CMAKE_CURRENT_SOURCE_DIR}/CMakeModules/cmake_uninstall.cmake.in"
  "${CMAKE_CURRENT_BINARY_DIR}/cmake_uninstall.cmake"
  IMMEDIATE @ONLY)
add_custom_target(uninstall
  COMMAND ${CMAKE_COMMAND} -P ${CMAKE_CURRENT_BINARY_DIR}/cmake_uninstall.cmake)

if (OMPL_VERSIONED_INSTALL)
  # script to create sym links
  configure_file("${CMAKE_CURRENT_SOURCE_DIR}/CMakeModules/create_symlinks.sh.in"
    "${CMAKE_CURRENT_SOURCE_DIR}/CMakeModules/create_symlinks.sh" @ONLY)
  execute_process(COMMAND
    "${CMAKE_CURRENT_SOURCE_DIR}/CMakeModules/create_symlinks.sh"
    WORKING_DIRECTORY ${CMAKE_CURRENT_BINARY_DIR})
  install(DIRECTORY ${CMAKE_CURRENT_BINARY_DIR}/.symlinks/ DESTINATION .)
  # script to uninstall sym links
  configure_file("${CMAKE_CURRENT_SOURCE_DIR}/CMakeModules/uninstall_symlinks.sh.in"
    "${CMAKE_CURRENT_SOURCE_DIR}/CMakeModules/uninstall_symlinks.sh" @ONLY)
  add_custom_target(uninstall_links COMMAND
    "${CMAKE_CURRENT_SOURCE_DIR}/CMakeModules/uninstall_symlinks.sh")
  add_dependencies(uninstall uninstall_links)
endif()
include(CPackSettings)<|MERGE_RESOLUTION|>--- conflicted
+++ resolved
@@ -1,20 +1,6 @@
 cmake_minimum_required(VERSION 2.8)
 project(ompl CXX C)
 
-<<<<<<< HEAD
-set(OMPL_CMAKE_UTIL_DIR "${CMAKE_CURRENT_SOURCE_DIR}/CMakeModules"
-    CACHE FILEPATH "Path to directory with auxiliary CMake scripts for OMPL")
-set(OMPL_INCLUDE_DIR "${CMAKE_CURRENT_SOURCE_DIR}/src")
-set(OMPL_DEMO_INSTALL_DIR share/ompl/demos
-    CACHE STRING "Relative path to directory where demos will be installed")
-set(OMPL_DOC_INSTALL_DIR share/ompl/doc
-    CACHE STRING "Relative path to directory where documentation will be installed")
-
-
-include_directories("${OMPL_INCLUDE_DIR}")
-
-=======
->>>>>>> f80e5610
 # set the default build type
 if (NOT CMAKE_BUILD_TYPE)
     set(CMAKE_BUILD_TYPE Release)
@@ -81,21 +67,9 @@
   include_directories(${OPENDE_INCLUDE_DIR})
 endif()
 
-<<<<<<< HEAD
 include(UseTriangle)
 include_directories(${TRIANGLE_INCLUDE_DIR})
 
-
-include(OMPLVersion)
-include(OMPLUtils)
-
-set(EXECUTABLE_OUTPUT_PATH ${PROJECT_BINARY_DIR}/bin)
-set(LIBRARY_OUTPUT_PATH ${PROJECT_BINARY_DIR}/lib)
-
-#add_subdirectory(triangle)
-
-=======
->>>>>>> f80e5610
 add_subdirectory(src)
 add_subdirectory(py-bindings)
 add_subdirectory(tests)

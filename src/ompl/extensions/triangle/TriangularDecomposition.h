--- conflicted
+++ resolved
@@ -88,15 +88,9 @@
                 The triangulation will respect the boundaries of any regions of interest, given as a list of
                 polygons. No two obstacles may overlap, and no two regions of interest may overlap.*/
             TriangularDecomposition(
-<<<<<<< HEAD
-                const base::RealVectorBounds& bounds,
-                const std::vector<Polygon>& holes = std::vector<Polygon>(),
-                const std::vector<Polygon>& intRegs = std::vector<Polygon>()
-=======
                 const base::RealVectorBounds &bounds,
                 const std::vector<Polygon> &holes = std::vector<Polygon>(),
                 const std::vector<Polygon> &intRegs = std::vector<Polygon>()
->>>>>>> 770a60bf
             );
 
             virtual ~TriangularDecomposition(void);
@@ -149,11 +143,7 @@
             class LocatorGrid : public GridDecomposition
             {
             public:
-<<<<<<< HEAD
-                LocatorGrid(int len, const Decomposition* d) :
-=======
                 LocatorGrid(int len, const Decomposition *d) :
->>>>>>> 770a60bf
                     GridDecomposition(len, d->getDimension(), d->getBounds()),
                     triDecomp(d)
                 {
@@ -168,15 +158,11 @@
                     triDecomp->project(s, coord);
                 }
 
-                virtual void sampleFullState(const base::StateSamplerPtr& sampler, const std::vector<double>& coord, base::State* s) const
+                virtual void sampleFullState(const base::StateSamplerPtr& /*sampler*/, const std::vector<double>& /*coord*/, base::State* /*s*/) const
                 {
                 }
 
-<<<<<<< HEAD
-                const std::vector<int>& locateTriangles(const base::State* s) const
-=======
                 const std::vector<int>& locateTriangles(const base::State *s) const
->>>>>>> 770a60bf
                 {
                     return regToTriangles_[locateRegion(s)];
                 }
